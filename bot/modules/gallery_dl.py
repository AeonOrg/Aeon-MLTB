--- conflicted
+++ resolved
@@ -129,6 +129,7 @@
         # Set tag for user mention in completion messages (same logic as other listeners)
 
         if hasattr(self, "user") and self.user:
+        if hasattr(self, "user") and self.user:
             if username := getattr(self.user, "username", None):
                 self.tag = f"@{username}"
             elif hasattr(self.user, "mention"):
@@ -163,6 +164,11 @@
                 return
 
             # Check if gallery-dl is enabled
+            if not (
+                self.Config
+                and hasattr(self.Config, "GALLERY_DL_ENABLED")
+                and self.Config.GALLERY_DL_ENABLED
+            ):
             if not (
                 self.Config
                 and hasattr(self.Config, "GALLERY_DL_ENABLED")
@@ -254,6 +260,14 @@
                 user_default_upload = self.user_dict.get(
                     "DEFAULT_UPLOAD", default_upload
                 )
+                default_upload = (
+                    self.Config.DEFAULT_UPLOAD
+                    if self.Config and hasattr(self.Config, "DEFAULT_UPLOAD")
+                    else "gd"
+                )
+                user_default_upload = self.user_dict.get(
+                    "DEFAULT_UPLOAD", default_upload
+                )
                 if user_default_upload == "gd":
                     self.up_dest = "gd"
                 elif user_default_upload == "mg":
@@ -264,6 +278,13 @@
                     self.up_dest = "ddl"
                 elif user_default_upload == "rc":
                     # For rclone, we need a valid path - if none configured, fall back to gd
+                    if (
+                        self.Config
+                        and hasattr(self.Config, "RCLONE_ENABLED")
+                        and self.Config.RCLONE_ENABLED
+                        and hasattr(self.Config, "RCLONE_PATH")
+                        and self.Config.RCLONE_PATH
+                    ):
                     if (
                         self.Config
                         and hasattr(self.Config, "RCLONE_ENABLED")
@@ -315,6 +336,9 @@
             self.metadata_subtitle_comment = args.get(
                 "metadata_subtitle_comment", ""
             )
+            self.metadata_subtitle_comment = args.get(
+                "metadata_subtitle_comment", ""
+            )
 
             # Listener is already initialized by super().__init__()
 
@@ -322,6 +346,7 @@
 
             # Fix 1: Restore tag property (gets overwritten by args.get("tag", ""))
             if not self.tag:
+                if hasattr(self, "user") and self.user:
                 if hasattr(self, "user") and self.user:
                     if username := getattr(self.user, "username", None):
                         self.tag = f"@{username}"
@@ -337,6 +362,9 @@
                     self.tag = (
                         f"<a href='tg://user?id={self.user_id}'>{self.user_id}</a>"
                     )
+                    self.tag = (
+                        f"<a href='tg://user?id={self.user_id}'>{self.user_id}</a>"
+                    )
 
             # Fix 2: Implement correct leech destination logic
             # For BOTH PM and Group operations: Primary destination = Dump chats, Secondary = User's PM
@@ -348,10 +376,7 @@
                     self.Config
                     and hasattr(self.Config, "LEECH_DUMP_CHAT")
                     and self.Config.LEECH_DUMP_CHAT
-<<<<<<< HEAD
                     and len(self.Config.LEECH_DUMP_CHAT) > 0
-=======
->>>>>>> 4f128158
                 ):
                     # Use the first dump chat as primary destination
                     if isinstance(self.Config.LEECH_DUMP_CHAT, list):
@@ -378,8 +403,14 @@
                 and hasattr(self.Config, "GALLERY_DL_QUALITY_SELECTION")
                 and self.Config.GALLERY_DL_QUALITY_SELECTION
             ):
+            if (
+                self.Config
+                and hasattr(self.Config, "GALLERY_DL_QUALITY_SELECTION")
+                and self.Config.GALLERY_DL_QUALITY_SELECTION
+            ):
                 # Detect platform from URL for better quality options
                 detected_platform = get_platform_from_url(self.link)
+                get_platform_info(detected_platform)
                 get_platform_info(detected_platform)
 
                 # Store detected platform in listener for filename template
@@ -399,6 +430,11 @@
                     if quality_config:
                         quality_config["platform"] = detected_platform
                 else:
+                    quality_config = {
+                        "quality": "original",
+                        "format": "best",
+                        "platform": detected_platform,
+                    }
                     quality_config = {
                         "quality": "original",
                         "format": "best",
@@ -412,6 +448,11 @@
                     "format": "best",
                     "platform": detected_platform,
                 }
+                quality_config = {
+                    "quality": "original",
+                    "format": "best",
+                    "platform": detected_platform,
+                }
 
             # Store platform for use in download helper
             self.platform = detected_platform
@@ -479,6 +520,9 @@
     async def on_upload_complete(
         self, link, files, total_files, corrupted, rclone_path="", dir_id=""
     ):
+    async def on_upload_complete(
+        self, link, files, total_files, corrupted, rclone_path="", dir_id=""
+    ):
         """Handle upload complete - required by TaskListener"""
         # For leech operations, call the parent method with proper parameters
         # The parent method expects: link, files, folders, mime_type, rclone_path, dir_id
@@ -492,6 +536,8 @@
         # These properties get overwritten somewhere, so we need to restore them
 
         # Restore tag property
+        if not hasattr(self, "tag") or not self.tag:
+            if hasattr(self, "user") and self.user:
         if not hasattr(self, "tag") or not self.tag:
             if hasattr(self, "user") and self.user:
                 if username := getattr(self.user, "username", None):
@@ -508,18 +554,19 @@
                 self.tag = (
                     f"<a href='tg://user?id={self.user_id}'>{self.user_id}</a>"
                 )
+                self.tag = (
+                    f"<a href='tg://user?id={self.user_id}'>{self.user_id}</a>"
+                )
 
         # Restore up_dest property if it gets cleared during upload process
+        if self.is_leech and (not hasattr(self, "up_dest") or not self.up_dest):
         if self.is_leech and (not hasattr(self, "up_dest") or not self.up_dest):
             # Both PM and Group operations: Restore to dump chats (primary destination)
             if (
                 self.Config
                 and hasattr(self.Config, "LEECH_DUMP_CHAT")
                 and self.Config.LEECH_DUMP_CHAT
-<<<<<<< HEAD
                 and len(self.Config.LEECH_DUMP_CHAT) > 0
-=======
->>>>>>> 4f128158
             ):
                 if isinstance(self.Config.LEECH_DUMP_CHAT, list):
                     dump_chat = self.Config.LEECH_DUMP_CHAT[0]
@@ -538,6 +585,9 @@
         await super().on_upload_complete(
             link, files, folders, mime_type, rclone_path, dir_id
         )
+        await super().on_upload_complete(
+            link, files, folders, mime_type, rclone_path, dir_id
+        )
 
     async def on_upload_error(self, error):
         """Handle upload error - required by TaskListener"""
